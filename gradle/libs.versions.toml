[versions]
<<<<<<< HEAD
protocol = "3.0.0.Beta10-SNAPSHOT"
jackson = "2.17.2"
=======
protocol = "3.0.0.Beta11-20251209.183710-13"
jackson = "3.0.3"
>>>>>>> bc804af6

[libraries]
bedrock-codec = { group = "org.cloudburstmc.protocol", name = "bedrock-codec", version.ref = "protocol" }
bedrock-common = { group = "org.cloudburstmc.protocol", name = "common", version = "3.0.0.Beta11-20251209.183710-12" } # Out of sync
bedrock-connection = { group = "org.cloudburstmc.protocol", name = "bedrock-connection", version.ref = "protocol" }
common = { group = "com.nukkitx", name = "common", version = "1.0.1-SNAPSHOT" }
jackson-databind = { group = "tools.jackson.core", name = "jackson-databind", version.ref = "jackson" }
jackson-dataformat-yaml = { group = "tools.jackson.dataformat", name = "jackson-dataformat-yaml", version.ref = "jackson" }
jansi = { group = "org.fusesource.jansi", name = "jansi", version = "2.4.2" }
jline-reader = { group = "org.jline", name = "jline-reader", version = "3.30.6" }
lombok = { group = "org.projectlombok", name = "lombok", version = "1.18.42" }
spotbugs-annotations = { group = "com.github.spotbugs", name = "spotbugs-annotations", version = "4.9.8" }

[plugins]
shadow = { id = "com.gradleup.shadow", version = "9.2.2" }<|MERGE_RESOLUTION|>--- conflicted
+++ resolved
@@ -1,11 +1,6 @@
 [versions]
-<<<<<<< HEAD
-protocol = "3.0.0.Beta10-SNAPSHOT"
-jackson = "2.17.2"
-=======
 protocol = "3.0.0.Beta11-20251209.183710-13"
 jackson = "3.0.3"
->>>>>>> bc804af6
 
 [libraries]
 bedrock-codec = { group = "org.cloudburstmc.protocol", name = "bedrock-codec", version.ref = "protocol" }
